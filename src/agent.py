import os
import time

from token_usage_manager import manager
from util.memory_check import check_memory_before_import

check_memory_before_import("dspy")
import dspy

check_memory_before_import("mlflow")
import mlflow

check_memory_before_import("discord")
import discord
from dotenv import load_dotenv
from model import ChatContext, ChatAction
from data_collector import collect_interaction_data
from model_manager import ModelManager
from views.confirm import ConfirmView
from tools.tools_manager import tools_with_context, ToolContext

mlflow.dspy.autolog()  # pyright: ignore[reportPrivateImportUsage]
mlflow.set_experiment("GePeTo")

load_dotenv()
ENABLE_DATA_LOG = os.getenv('DATA_LOG_MESSAGES', 'false').strip().lower() in ('1', 'true', 'yes', 'y', 'on')
<<<<<<< HEAD


async def permissions_checker(initiator: discord.Message, permissions: list[str]) -> bool:
    # TODO: Will there ever be a need to check permissions in different guilds?
    user = initiator.author
    if isinstance(user, discord.Member):
        user_permissions = user.guild_permissions
        for perm in permissions:
            if not getattr(user_permissions, perm, False):
                return False
        return True

    return False


# TODO: asking for confirmation should maybe be managed by the agent itself.
#  It could for example decide whether to ask in a DM or in the channel where
#  the request originated from.
async def confirmation_requester(initiator: discord.Message, action: str) -> bool:
    """
    Send a confirmation request to the user.
    Args:
        action: The action or tool that needs confirmation
        initiator: The message that initiated the request

    Returns: True if confirmed, False otherwise
    """
    confirmation_view = ConfirmView(initiator=initiator.author.id, action=action)
    await initiator.reply(
        f"GePeTo needs confirmation to perform the following action:\n ```{action}``` \nDo you want to continue?",
        view=confirmation_view, mention_author=True)
    await confirmation_view.wait()
    return confirmation_view.value if confirmation_view.value is not None else False
=======
DEFAULT_USER_TOKEN_LIMIT = int(os.getenv('DEFAULT_USER_TOKEN_LIMIT', '100000'))
>>>>>>> 5259889a


async def act(messages, message):
    start_time = time.time()
    lm = ModelManager.get_lm()
    model = ModelManager.get_current_model_name()
    adapter = ModelManager.get_adapter()

    user_usage = manager.get_user_monthly_usage(message.author.id, model)
    user_limit = manager.get_user_limit(message.author.id, model)
    if user_limit is None:
        manager.set_user_limit(message.author.id, model, monthly_limit=DEFAULT_USER_TOKEN_LIMIT)
        user_limit = manager.get_user_limit(message.author.id, model)

    if user_usage > user_limit.monthly_limit != -1:
        warning_msg = f"Sorry {message.author.display_name}, you have exceeded your monthly token limit for the model '{model}'. Please contact the administrator to increase your limit."
        await message.channel.send(warning_msg)
        if ENABLE_DATA_LOG:
            collect_interaction_data(
                chat_context_data=create_chat_context_data(messages, message),
                prediction_result=warning_msg,
                execution_time_ms=(time.time() - start_time) * 1000,
                success=False,
                error_message="User exceeded token limit",
                model_name=model,
                model_config={
                    'model_name': model,
                    'adapter': adapter.__class__.__name__ if adapter else 'None'
                }
            )
        return None

    context = ChatContext(
        events=messages,
        chat_id=message.channel.id,
        chat_name=message.channel.name if message.channel.type == discord.ChannelType.text else message.author.display_name + "DM" if message.channel.type == discord.ChannelType.private else "unknown-chat",
        chat_type=message.channel.type.name if hasattr(message.channel, 'type') else 'unknown',
        guild_id=message.guild.id if message.guild else None,
    )

    tool_context = ToolContext(initiator=message, permissions_checker=permissions_checker,
                               confirmation_sender=confirmation_requester)
    agent = dspy.ReAct(ChatAction, tools=tools_with_context(context=tool_context))

    success = True
    error_message = None
    result = None

    try:
        with dspy.context(lm=lm, adapter=adapter):
            result = await agent.acall(context=context)
    except Exception as e:
        success = False
        error_message = str(e)
        print(f"Error in act() function: {e}")

    interaction_usage = [call['usage'] for call in lm.history if 'usage' in call]

    for usage in interaction_usage:
        manager.log_usage(
            user_id=message.author.id,
            model=model,
            prompt_tokens=usage.get('prompt_tokens', 0),
            completion_tokens=usage.get('completion_tokens', 0),
            total_tokens=usage.get('total_tokens', 0)
        )

    execution_time_ms = (time.time() - start_time) * 1000

    chat_context_data = create_chat_context_data(messages, message)

    model_config = {
        'model_name': model,
        'adapter': adapter.__class__.__name__ if adapter else 'None'
    }

    try:
        if ENABLE_DATA_LOG:
            collect_interaction_data(
                chat_context_data=chat_context_data,
                prediction_result=result,
                execution_time_ms=execution_time_ms,
                success=success,
                error_message=error_message,
                model_name=model,
                model_config=model_config
            )
    except Exception as e:
        print(f"Warning: Failed to collect interaction data: {e}")

    return result


def create_chat_context_data(messages, message):
    return {
        'events': messages,
        'chat_id': message.channel.id,
        'chat_name': message.channel.name if message.channel.type == discord.ChannelType.text else message.author.display_name + "DM" if message.channel.type == discord.ChannelType.private else "unknown-chat",
        'chat_type': message.channel.type.name if hasattr(message.channel, 'type') else 'unknown',
        'user_id': message.author.id,
        'user_name': message.author.display_name,
        'message_id': message.id,
        'message_content': message.content
    }<|MERGE_RESOLUTION|>--- conflicted
+++ resolved
@@ -24,8 +24,7 @@
 
 load_dotenv()
 ENABLE_DATA_LOG = os.getenv('DATA_LOG_MESSAGES', 'false').strip().lower() in ('1', 'true', 'yes', 'y', 'on')
-<<<<<<< HEAD
-
+DEFAULT_USER_TOKEN_LIMIT = int(os.getenv('DEFAULT_USER_TOKEN_LIMIT', '100000'))
 
 async def permissions_checker(initiator: discord.Message, permissions: list[str]) -> bool:
     # TODO: Will there ever be a need to check permissions in different guilds?
@@ -58,9 +57,6 @@
         view=confirmation_view, mention_author=True)
     await confirmation_view.wait()
     return confirmation_view.value if confirmation_view.value is not None else False
-=======
-DEFAULT_USER_TOKEN_LIMIT = int(os.getenv('DEFAULT_USER_TOKEN_LIMIT', '100000'))
->>>>>>> 5259889a
 
 
 async def act(messages, message):
